--- conflicted
+++ resolved
@@ -46,224 +46,6 @@
         self.offset = 0
         self.fname = ''
 
-<<<<<<< HEAD
-        self.as_assert(self.profile.has_type("_DMP_HEADER"), "_DMP_HEADER not available in profile")
-        self.header = obj.Object("_DMP_HEADER", self.offset, base)
-
-        self.runs = [ (x.BasePage.v(), x.PageCount.v())
-                      for x in self.header.PhysicalMemoryBlockBuffer.Run ]
-
-        self.dtb = self.header.DirectoryTableBase.v()
-
-    def convert_to_raw(self, ofile):
-        page_count = 0
-        current_file_page = 0x1000
-        for run in self.runs:
-            page, count = run
-
-            ofile.seek(page * 0x1000)
-            for j in xrange(0, count * 0x1000, 0x1000):
-                data = self.base.read(current_file_page + j, 0x1000)
-                ofile.write(data)
-                page_count += 1
-                # If there's only one run, this leaves the user in the dark,
-                # so instead we yield for every page
-                yield page_count
-            current_file_page += (count * 0x1000)
-
-    def get_header(self):
-        return self.header
-
-    def get_base(self):
-        return self.base
-
-    def get_addr(self, addr):
-        page_offset = (addr & 0x00000FFF)
-        page = addr >> page_shift
-
-        # This is the offset to account for the header file
-        offset = 1
-        for run in self.runs:
-            if ((page >= run[0]) and (page < (run[0] + run[1]))):
-                run_offset = page - run[0]
-                offset = offset + run_offset
-                baseoffset = (offset * 0x1000) + page_offset
-                return baseoffset
-            offset += run[1]
-        return None
-
-    def is_valid_address(self, addr):
-        return self.get_addr(addr) != None
-
-    def read(self, addr, length):
-        first_block = 0x1000 - addr % 0x1000
-        full_blocks = ((length + (addr % 0x1000)) / 0x1000) - 1
-        left_over = (length + addr) % 0x1000
-
-        baddr = self.get_addr(addr)
-        if baddr == None:
-            return obj.NoneObject("Could not get base address at " + str(addr))
-
-        if length < first_block:
-            stuff_read = self.base.read(baddr, length)
-            return stuff_read
-
-        stuff_read = self.base.read(baddr, first_block)
-        new_addr = addr + first_block
-        for _i in range(0, full_blocks):
-            baddr = self.get_addr(new_addr)
-            if baddr == None:
-                return obj.NoneObject("Could not get base address at " + str(new_addr))
-            stuff_read = stuff_read + self.base.read(baddr, 0x1000)
-            new_addr = new_addr + 0x1000
-
-        if left_over > 0:
-            baddr = self.get_addr(new_addr)
-            if baddr == None:
-                return obj.NoneObject("Could not get base address at " + str(new_addr))
-            stuff_read = stuff_read + self.base.read(baddr, left_over)
-
-        return stuff_read
-
-    def write(self, vaddr, buf):
-        baddr = self.get_addr(vaddr)
-        return standard.AbstractWritablePagedMemory.write(self, baddr, buf)
-
-    def zread(self, vaddr, length):
-        first_block = 0x1000 - vaddr % 0x1000
-        full_blocks = ((length + (vaddr % 0x1000)) / 0x1000) - 1
-        left_over = (length + vaddr) % 0x1000
-
-        self.check_address_range(vaddr)
-
-        baddr = self.get_addr(vaddr)
-
-        if baddr == None:
-            if length < first_block:
-                return ('\0' * length)
-            stuff_read = ('\0' * first_block)
-        else:
-            if length < first_block:
-                return self.base.read(baddr, length)
-            stuff_read = self.base.read(baddr, first_block)
-
-        new_vaddr = vaddr + first_block
-        for _i in range(0, full_blocks):
-            baddr = self.get_addr(new_vaddr)
-            if baddr == None:
-                stuff_read = stuff_read + ('\0' * 0x1000)
-            else:
-                stuff_read = stuff_read + self.base.read(baddr, 0x1000)
-
-            new_vaddr = new_vaddr + 0x1000
-
-        if left_over > 0:
-            baddr = self.get_addr(new_vaddr)
-            if baddr == None:
-                stuff_read = stuff_read + ('\0' * left_over)
-            else:
-                stuff_read = stuff_read + self.base.read(baddr, left_over)
-        return stuff_read
-
-    def read_long(self, addr):
-        _baseaddr = self.get_addr(addr)
-        string = self.read(addr, 4)
-        if not string:
-            return obj.NoneObject("Could not read data at " + str(addr))
-        (longval,) = struct.unpack('=I', string)
-        return longval
-
-    def get_available_pages(self):
-        page_list = []
-        for run in self.runs:
-            start = run[0]
-            for page in range(start, start + run[1]):
-                page_list.append([page * 0x1000, 0x1000])
-        return page_list
-
-    def get_number_of_pages(self):
-        return len(self.get_available_pages())
-
-    def get_address_range(self):
-        """ This relates to the logical address range that is indexable """
-        run = self.runs[-1]
-        size = run[0] * 0x1000 + run[1] * 0x1000
-        return [0, size]
-
-    def get_available_addresses(self):
-        """ This returns the ranges  of valid addresses """
-        for run in self.runs:
-            yield (run[0] * 0x1000, run[1] * 0x1000)
-
-    def get_runs(self):
-        """This returns the crashdump runs"""
-        return self.runs
-
-    def check_address_range(self, addr):
-        memrange = self.get_address_range()
-        if addr < memrange[0] or addr > memrange[1]:
-            raise IOError
-
-    def close(self):
-        self.base.close()
-
-class WindowsCrashDumpSpace64(WindowsCrashDumpSpace32):
-    """ This AS supports windows Crash Dump format """
-    order = 30
-    def __init__(self, base, config, **kwargs):
-        ## We must have an AS below us
-        self.as_assert(base, "No base Address Space")
-
-        standard.FileAddressSpace.__init__(self, base, config, layered = True, **kwargs)
-
-        ## Must start with the magic PAGEDU64
-        self.as_assert((base.read(0, 8) == 'PAGEDU64'), "Header signature invalid")
-        self.runs = []
-        # I have the feeling config.OFFSET will interfere with plugin options...
-        self.offset = 0 # config.OFFSET
-        self.fname = ''
-
-        self.as_assert(self.profile.has_type("_DMP_HEADER64"), "_DMP_HEADER64 not available in profile")
-        self.header = obj.Object("_DMP_HEADER64", self.offset, base)
-
-        self.runs = [ (x.BasePage.v(), x.PageCount.v())
-                      for x in self.header.PhysicalMemoryBlockBuffer.Run ]
-
-        self.dtb = self.header.DirectoryTableBase.v()
-
-    def convert_to_raw(self, ofile):
-        page_count = 0
-        #current_file_page = 0x1000
-        current_file_page = 0x2000  
-        for run in self.runs:
-            page, count = run
-
-            ofile.seek(page * 0x1000)
-            for j in xrange(0, count * 0x1000, 0x1000):
-                data = self.base.read(current_file_page + j, 0x1000)
-                ofile.write(data)
-                page_count += 1
-                # If there's only one run, this leaves the user in the dark,
-                # so instead we yield for every page
-                yield page_count
-            current_file_page += (count * 0x1000)
-
-    def get_addr(self, addr):
-        page_offset = (addr & 0x00000FFF)
-        page = addr >> page_shift
-
-        # This is the offset to account for the header file
-        #offset = 1
-        offset = 2
-        for run in self.runs:
-            if ((page >= run[0]) and (page < (run[0] + run[1]))):
-                run_offset = page - run[0]
-                offset = offset + run_offset
-                baseoffset = (offset * 0x1000) + page_offset
-                return baseoffset
-            offset += run[1]
-        return None
-=======
         # Check the file for sanity.
         self.check_file()
 
@@ -332,5 +114,4 @@
         # Unfortunately trunk volatility does not set this field correctly.
         if self.header.DumpType != "Full Dump":
             logging.warning("This is not a full memory crash dump. "
-                            "Kernel crash dumps are not supported.")
->>>>>>> a06f8763
+                            "Kernel crash dumps are not supported.")